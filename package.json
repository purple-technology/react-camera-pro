{
  "name": "CKReiff-react-camera-pro",
  "description": "Universal Camera component for React. Designed with focus on Android, iOS cameras and standard webcams.",
  "version": "1.4.0",
  "main": "dist/index.cjs.js",
  "module": "dist/index.esm.js",
  "keywords": [
    "camera",
    "webcam",
    "cam",
    "react",
    "ios",
    "android",
    "mobile",
    "webRTC"
  ],
  "repository": {
    "url": "https://github.com/purple-technology/react-camera-pro",
    "type": "git"
  },
  "homepage": "https://github.com/purple-technology/react-camera-pro#readme",
  "author": "Martin Urban <murban@purple-technology.com>",
  "license": "MIT",
  "types": "dist/index.d.ts",
  "dependencies": {
    "@types/webrtc": "0.0.25",
    "detectrtc": "^1.3.9"
  },
  "devDependencies": {
    "@types/react": "^18.3.3",
    "@types/react-dom": "^18.3.0",
    "@types/styled-components": "^5.1.34",
    "@typescript-eslint/eslint-plugin": "^5.41.0",
    "@typescript-eslint/parser": "^5.41.0",
    "concurrently": "^5.0.2",
    "eslint": "^8.26.0",
    "eslint-config-prettier": "^8.5.0",
    "eslint-plugin-prettier": "^4.2.1",
    "eslint-plugin-react": "^7.31.10",
    "install-peers-cli": "^2.2.0",
    "prepend-file": "^1.3.1",
    "prettier": "^2.7.1",
    "rollup": "^1.29.0",
    "rollup-plugin-typescript2": "^0.25.3",
    "ts-node": "^8.6.2",
    "tslib": "^1.10.0",
    "typescript": "^3.7.5"
  },
  "peerDependencies": {
<<<<<<< HEAD
    "react": "^18.2.0",
    "react-dom": "^18.2.0",
    "styled-components": "^6.1.8"
=======
    "react": "^18.3.1",
    "react-dom": "^18.3.1",
    "styled-components": "^5.1.34"
>>>>>>> 0a513563
  },
  "scripts": {
    "build": "rollup -c",
    "build-watch": "rollup -c -w",
    "prepublishOnly": "npm run build",
    "prepare": "install-peers -f && cd example && npm i",
    "start-example": "cd example && npm start",
    "deploy-example": "cd example && npm run deploy",
    "dev": "concurrently --kill-others \"npm run build-watch\" \"npm run start-example\"",
    "test": "ts-node test/test.ts",
    "pretest": "npm run build",
    "test:lint": "eslint ./src/**/*.ts ./src/**/*.tsx ./example/src/**/*.ts ./example/src/**/*.tsx",
    "test:lint:fix": "npm run test:lint -- --fix"
  },
  "files": [
    "dist"
  ]
}<|MERGE_RESOLUTION|>--- conflicted
+++ resolved
@@ -47,15 +47,9 @@
     "typescript": "^3.7.5"
   },
   "peerDependencies": {
-<<<<<<< HEAD
-    "react": "^18.2.0",
-    "react-dom": "^18.2.0",
-    "styled-components": "^6.1.8"
-=======
     "react": "^18.3.1",
     "react-dom": "^18.3.1",
     "styled-components": "^5.1.34"
->>>>>>> 0a513563
   },
   "scripts": {
     "build": "rollup -c",
